/*
 * Druid - a distributed column store.
 * Copyright (C) 2012  Metamarkets Group Inc.
 *
 * This program is free software; you can redistribute it and/or
 * modify it under the terms of the GNU General Public License
 * as published by the Free Software Foundation; either version 2
 * of the License, or (at your option) any later version.
 *
 * This program is distributed in the hope that it will be useful,
 * but WITHOUT ANY WARRANTY; without even the implied warranty of
 * MERCHANTABILITY or FITNESS FOR A PARTICULAR PURPOSE.  See the
 * GNU General Public License for more details.
 *
 * You should have received a copy of the GNU General Public License
 * along with this program; if not, write to the Free Software
 * Foundation, Inc., 51 Franklin Street, Fifth Floor, Boston, MA  02110-1301, USA.
 */

package com.metamx.druid.merger.common.task;

import com.fasterxml.jackson.annotation.JsonCreator;
import com.fasterxml.jackson.annotation.JsonProperty;
import com.google.common.base.Function;
import com.google.common.base.Preconditions;
import com.google.common.collect.Lists;
import com.google.common.collect.Maps;
import com.google.common.collect.Ordering;
import com.google.common.collect.Sets;
import com.google.common.collect.TreeMultiset;
import com.google.common.primitives.Ints;
import com.metamx.common.logger.Logger;
import com.metamx.druid.input.InputRow;
import com.metamx.druid.merger.common.TaskStatus;
import com.metamx.druid.merger.common.TaskToolbox;
import com.metamx.druid.merger.common.actions.SpawnTasksAction;
import com.metamx.druid.realtime.Firehose;
import com.metamx.druid.realtime.FirehoseFactory;
import com.metamx.druid.realtime.Schema;
import com.metamx.druid.shard.NoneShardSpec;
import com.metamx.druid.shard.ShardSpec;
import com.metamx.druid.shard.SingleDimensionShardSpec;


import org.joda.time.Interval;

import java.util.List;
import java.util.Map;
import java.util.Set;

public class IndexDeterminePartitionsTask extends AbstractTask
{
  @JsonProperty
  private final FirehoseFactory firehoseFactory;
<<<<<<< HEAD
  @JsonProperty
  private final Schema schema;
  @JsonProperty
  private final long targetPartitionSize;
=======
  @JsonProperty private final Schema schema;
  @JsonProperty private final long targetPartitionSize;
>>>>>>> ce1d9078

  private static final Logger log = new Logger(IndexTask.class);

  @JsonCreator
  public IndexDeterminePartitionsTask(
      @JsonProperty("groupId") String groupId,
      @JsonProperty("interval") Interval interval,
      @JsonProperty("firehose") FirehoseFactory firehoseFactory,
      @JsonProperty("schema") Schema schema,
      @JsonProperty("targetPartitionSize") long targetPartitionSize
  )
  {
    super(
        String.format(
            "%s_partitions_%s_%s",
            groupId,
            interval.getStart(),
            interval.getEnd()
        ),
        groupId,
        schema.getDataSource(),
        Preconditions.checkNotNull(interval, "interval")
    );

    this.firehoseFactory = firehoseFactory;
    this.schema = schema;
    this.targetPartitionSize = targetPartitionSize;
  }

  @Override
  public String getType()
  {
    return "index_partitions";
  }

  @Override
  public TaskStatus run(TaskToolbox toolbox) throws Exception
  {
    log.info("Running with targetPartitionSize[%d]", targetPartitionSize);

    // TODO: Replace/merge/whatever with hadoop determine-partitions code

    // We know this exists
    final Interval interval = getFixedInterval().get();

    // Blacklist dimensions that have multiple values per row
    final Set<String> unusableDimensions = Sets.newHashSet();

    // Track values of all non-blacklisted dimensions
    final Map<String, TreeMultiset<String>> dimensionValueMultisets = Maps.newHashMap();

    // Load data
    final Firehose firehose = firehoseFactory.connect();

    try {
      while (firehose.hasMore()) {

        final InputRow inputRow = firehose.nextRow();

        if (interval.contains(inputRow.getTimestampFromEpoch())) {

          // Extract dimensions from event
          for (final String dim : inputRow.getDimensions()) {
            final List<String> dimValues = inputRow.getDimension(dim);

            if (!unusableDimensions.contains(dim)) {

              if (dimValues.size() == 1) {

                // Track this value
                TreeMultiset<String> dimensionValueMultiset = dimensionValueMultisets.get(dim);

                if (dimensionValueMultiset == null) {
                  dimensionValueMultiset = TreeMultiset.create();
                  dimensionValueMultisets.put(dim, dimensionValueMultiset);
                }

                dimensionValueMultiset.add(dimValues.get(0));

              } else {

                // Only single-valued dimensions can be used for partitions
                unusableDimensions.add(dim);
                dimensionValueMultisets.remove(dim);

              }

            }
          }

        }

      }
    }
    finally {
      firehose.close();
    }

    // ShardSpecs for index generator tasks
    final List<ShardSpec> shardSpecs = Lists.newArrayList();

    // Select highest-cardinality dimension
    Ordering<Map.Entry<String, TreeMultiset<String>>> byCardinalityOrdering = new Ordering<Map.Entry<String, TreeMultiset<String>>>()
    {
      @Override
      public int compare(
          Map.Entry<String, TreeMultiset<String>> left,
          Map.Entry<String, TreeMultiset<String>> right
      )
      {
        return Ints.compare(left.getValue().elementSet().size(), right.getValue().elementSet().size());
      }
    };

    if (dimensionValueMultisets.isEmpty()) {
      // No suitable partition dimension. We'll make one big segment and hope for the best.
      log.info("No suitable partition dimension found");
      shardSpecs.add(new NoneShardSpec());
    } else {
      // Find best partition dimension (heuristic: highest cardinality).
      final Map.Entry<String, TreeMultiset<String>> partitionEntry =
          byCardinalityOrdering.max(dimensionValueMultisets.entrySet());

      final String partitionDim = partitionEntry.getKey();
      final TreeMultiset<String> partitionDimValues = partitionEntry.getValue();

      log.info(
          "Partitioning on dimension[%s] with cardinality[%d] over rows[%d]",
          partitionDim,
          partitionDimValues.elementSet().size(),
          partitionDimValues.size()
      );

      // Iterate over unique partition dimension values in sorted order
      String currentPartitionStart = null;
      int currentPartitionSize = 0;
      for (final String partitionDimValue : partitionDimValues.elementSet()) {
        currentPartitionSize += partitionDimValues.count(partitionDimValue);
        if (currentPartitionSize >= targetPartitionSize) {
          final ShardSpec shardSpec = new SingleDimensionShardSpec(
              partitionDim,
              currentPartitionStart,
              partitionDimValue,
              shardSpecs.size()
          );

          log.info("Adding shard: %s", shardSpec);
          shardSpecs.add(shardSpec);

          currentPartitionSize = partitionDimValues.count(partitionDimValue);
          currentPartitionStart = partitionDimValue;
        }
      }

      if (currentPartitionSize > 0) {
        // One last shard to go
        final ShardSpec shardSpec;

        if (shardSpecs.isEmpty()) {
          shardSpec = new NoneShardSpec();
        } else {
          shardSpec = new SingleDimensionShardSpec(
              partitionDim,
              currentPartitionStart,
              null,
              shardSpecs.size()
          );
        }

        log.info("Adding shard: %s", shardSpec);
        shardSpecs.add(shardSpec);
      }
    }

    List<Task> nextTasks = Lists.transform(
        shardSpecs,
        new Function<ShardSpec, Task>()
        {
          @Override
          public Task apply(ShardSpec shardSpec)
          {
            return new IndexGeneratorTask(
                getGroupId(),
                getFixedInterval().get(),
                firehoseFactory,
                new Schema(
                    schema.getDataSource(),
                    schema.getAggregators(),
                    schema.getIndexGranularity(),
                    shardSpec
                )
            );
          }
        }
    );

    toolbox.getTaskActionClient().submit(new SpawnTasksAction(this, nextTasks));

    return TaskStatus.success(getId());
  }
}<|MERGE_RESOLUTION|>--- conflicted
+++ resolved
@@ -40,8 +40,6 @@
 import com.metamx.druid.shard.NoneShardSpec;
 import com.metamx.druid.shard.ShardSpec;
 import com.metamx.druid.shard.SingleDimensionShardSpec;
-
-
 import org.joda.time.Interval;
 
 import java.util.List;
@@ -52,15 +50,10 @@
 {
   @JsonProperty
   private final FirehoseFactory firehoseFactory;
-<<<<<<< HEAD
   @JsonProperty
   private final Schema schema;
   @JsonProperty
   private final long targetPartitionSize;
-=======
-  @JsonProperty private final Schema schema;
-  @JsonProperty private final long targetPartitionSize;
->>>>>>> ce1d9078
 
   private static final Logger log = new Logger(IndexTask.class);
 
