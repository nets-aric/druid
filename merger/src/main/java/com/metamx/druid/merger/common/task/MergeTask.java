/*
 * Druid - a distributed column store.
 * Copyright (C) 2012  Metamarkets Group Inc.
 *
 * This program is free software; you can redistribute it and/or
 * modify it under the terms of the GNU General Public License
 * as published by the Free Software Foundation; either version 2
 * of the License, or (at your option) any later version.
 *
 * This program is distributed in the hope that it will be useful,
 * but WITHOUT ANY WARRANTY; without even the implied warranty of
 * MERCHANTABILITY or FITNESS FOR A PARTICULAR PURPOSE.  See the
 * GNU General Public License for more details.
 *
 * You should have received a copy of the GNU General Public License
 * along with this program; if not, write to the Free Software
 * Foundation, Inc., 51 Franklin Street, Fifth Floor, Boston, MA  02110-1301, USA.
 */

package com.metamx.druid.merger.common.task;

import com.fasterxml.jackson.annotation.JsonProperty;
import com.fasterxml.jackson.annotation.JsonSubTypes;
import com.fasterxml.jackson.annotation.JsonTypeInfo;
import com.google.common.base.Function;
import com.google.common.base.Joiner;
import com.google.common.base.Objects;
import com.google.common.base.Preconditions;
import com.google.common.base.Predicate;
import com.google.common.collect.ImmutableMap;
import com.google.common.collect.ImmutableSet;
import com.google.common.collect.Iterables;
import com.google.common.collect.Lists;
import com.google.common.collect.Maps;
import com.google.common.collect.Ordering;
import com.google.common.collect.Sets;
import com.metamx.common.ISE;
import com.metamx.common.logger.Logger;
import com.metamx.druid.client.DataSegment;
import com.metamx.druid.loading.SegmentPuller;
import com.metamx.druid.merger.common.TaskCallback;
import com.metamx.druid.merger.common.TaskStatus;
import com.metamx.druid.merger.common.TaskToolbox;
import com.metamx.druid.merger.common.actions.LockListAction;
import com.metamx.druid.merger.common.actions.SegmentInsertAction;
import com.metamx.druid.merger.common.actions.SegmentListUsedAction;
import com.metamx.druid.merger.common.TaskLock;
import com.metamx.druid.shard.NoneShardSpec;
import com.metamx.emitter.service.AlertEvent;
import com.metamx.emitter.service.ServiceEmitter;
import com.metamx.emitter.service.ServiceMetricEvent;
import org.apache.commons.codec.digest.DigestUtils;



import org.joda.time.DateTime;
import org.joda.time.Interval;

import javax.annotation.Nullable;
import java.io.File;
import java.util.List;
import java.util.Map;
import java.util.Set;

/**
 */
@JsonTypeInfo(use = JsonTypeInfo.Id.NAME, property = "type", defaultImpl = DefaultMergeTask.class)
@JsonSubTypes(value = {
    @JsonSubTypes.Type(name = "append", value = AppendTask.class)
})
public abstract class MergeTask extends AbstractTask
{
  private final List<DataSegment> segments;

  private static final Logger log = new Logger(MergeTask.class);

  protected MergeTask(final String dataSource, final List<DataSegment> segments)
  {
    super(
        // _not_ the version, just something uniqueish
        String.format("merge_%s_%s", computeProcessingID(dataSource, segments), new DateTime().toString()),
        dataSource,
        computeMergedInterval(segments)
    );

    // Verify segment list is nonempty
    Preconditions.checkArgument(segments.size() > 0, "segments nonempty");
    // Verify segments are all in the correct datasource
    Preconditions.checkArgument(
        Iterables.size(
            Iterables.filter(
                segments,
                new Predicate<DataSegment>()
                {
                  @Override
                  public boolean apply(@Nullable DataSegment segment)
                  {
                    return segment == null || !segment.getDataSource().equalsIgnoreCase(dataSource);
                  }
                }
            )
        ) == 0, "segments in the wrong datasource"
    );
    // Verify segments are all unsharded
    Preconditions.checkArgument(
        Iterables.size(
            Iterables.filter(
                segments,
                new Predicate<DataSegment>()
                {
                  @Override
                  public boolean apply(@Nullable DataSegment segment)
                  {
                    return segment == null || !(segment.getShardSpec() instanceof NoneShardSpec);
                  }
                }
            )
        ) == 0, "segments without NoneShardSpec"
    );

    this.segments = segments;
  }

  @Override
<<<<<<< HEAD
  public TaskStatus run(TaskContext context, TaskToolbox toolbox, TaskCallback callback) throws Exception
=======
  public TaskStatus run(TaskToolbox toolbox) throws Exception
>>>>>>> ad1de9ba
  {
    final TaskLock myLock = Iterables.getOnlyElement(toolbox.getTaskActionClient().submit(new LockListAction(this)));
    final ServiceEmitter emitter = toolbox.getEmitter();
    final ServiceMetricEvent.Builder builder = new ServiceMetricEvent.Builder();
    final DataSegment mergedSegment = computeMergedSegment(getDataSource(), myLock.getVersion(), segments);
    final File taskDir = toolbox.getConfig().getTaskDir(this);

    try {

      final long startTime = System.currentTimeMillis();

      log.info(
          "Starting merge of id[%s], segments: %s",
          getId(),
          Lists.transform(
              segments,
              new Function<DataSegment, String>()
              {
                @Override
                public String apply(@Nullable DataSegment input)
                {
                  return input.getIdentifier();
                }
              }
          )
      );


      // download segments to merge
      final Map<String, SegmentPuller> segmentGetters = toolbox.getSegmentGetters(this);
      final Map<DataSegment, File> gettedSegments = Maps.newHashMap();
      for (final DataSegment segment : segments) {
        Map<String, Object> loadSpec = segment.getLoadSpec();
        SegmentPuller segmentPuller = segmentGetters.get(loadSpec.get("type"));
        gettedSegments.put(segment, segmentPuller.getSegmentFiles(segment));
      }

      // merge files together
      final File fileToUpload = merge(gettedSegments, new File(taskDir, "merged"));

      emitter.emit(builder.build("merger/numMerged", segments.size()));
      emitter.emit(builder.build("merger/mergeTime", System.currentTimeMillis() - startTime));

      log.info(
          "[%s] : Merged %d segments in %,d millis",
          mergedSegment.getDataSource(),
          segments.size(),
          System.currentTimeMillis() - startTime
      );

      long uploadStart = System.currentTimeMillis();

      // Upload file
      final DataSegment uploadedSegment = toolbox.getSegmentPusher().push(fileToUpload, mergedSegment);

      emitter.emit(builder.build("merger/uploadTime", System.currentTimeMillis() - uploadStart));
      emitter.emit(builder.build("merger/mergeSize", uploadedSegment.getSize()));

<<<<<<< HEAD
      return TaskStatus.success(getId(), ImmutableSet.of(uploadedSegment));
=======
      toolbox.getTaskActionClient().submit(new SegmentInsertAction(this, ImmutableSet.of(uploadedSegment)));

      return TaskStatus.success(getId());
>>>>>>> ad1de9ba
    }
    catch (Exception e) {
      log.error(
          e,
          String.format(
              "Exception merging %s[%s] segments",
              mergedSegment.getDataSource(),
              mergedSegment.getInterval()
          )
      );
      emitter.emit(
          new AlertEvent.Builder().build(
              "Exception merging",
              ImmutableMap.<String, Object>builder()
                          .put("exception", e.toString())
                          .build()
          )
      );

      return TaskStatus.failure(getId());
    }
  }

  /**
   * Checks pre-existing segments in "context" to confirm that this merge query is valid. Specifically, confirm that
   * we are operating on every segment that overlaps the chosen interval.
   */
  @Override
  public TaskStatus preflight(TaskToolbox toolbox)
  {
    final Function<DataSegment, String> toIdentifier = new Function<DataSegment, String>()
    {
      @Override
      public String apply(DataSegment dataSegment)
      {
        return dataSegment.getIdentifier();
      }
    };

    final Set<String> current = ImmutableSet.copyOf(
        Iterables.transform(
            toolbox.getTaskActionClient()
                   .submit(new SegmentListUsedAction(this, getDataSource(), getFixedInterval().get())),
            toIdentifier
        )
    );
    final Set<String> requested = ImmutableSet.copyOf(Iterables.transform(segments, toIdentifier));

    final Set<String> missingFromRequested = Sets.difference(current, requested);
    if (!missingFromRequested.isEmpty()) {
      throw new ISE(
          "Merge is invalid: current segment(s) are not in the requested set: %s",
          Joiner.on(", ").join(missingFromRequested)
      );
    }

    final Set<String> missingFromCurrent = Sets.difference(requested, current);
    if (!missingFromCurrent.isEmpty()) {
      throw new ISE(
          "Merge is invalid: requested segment(s) are not in the current set: %s",
          Joiner.on(", ").join(missingFromCurrent)
      );
    }

    return TaskStatus.running(getId());

  }

  protected abstract File merge(Map<DataSegment, File> segments, File outDir)
      throws Exception;

  @JsonProperty
  public List<DataSegment> getSegments()
  {
    return segments;
  }

  @Override
  public String toString()
  {
    return Objects.toStringHelper(this)
                  .add("id", getId())
                  .add("dataSource", getDataSource())
                  .add("interval", getFixedInterval())
                  .add("segments", segments)
                  .toString();
  }

  private static String computeProcessingID(final String dataSource, final List<DataSegment> segments)
  {
    final String segmentIDs = Joiner.on("_").join(
        Iterables.transform(
            Ordering.natural().sortedCopy(segments), new Function<DataSegment, String>()
        {
          @Override
          public String apply(DataSegment x)
          {
            return String.format(
                "%s_%s_%s_%s",
                x.getInterval().getStart(),
                x.getInterval().getEnd(),
                x.getVersion(),
                x.getShardSpec().getPartitionNum()
            );
          }
        }
        )
    );

    return String.format("%s_%s", dataSource, DigestUtils.sha1Hex(segmentIDs).toLowerCase());
  }

  private static Interval computeMergedInterval(final List<DataSegment> segments)
  {
    Preconditions.checkArgument(segments.size() > 0, "segments.size() > 0");

    DateTime start = null;
    DateTime end = null;

    for(final DataSegment segment : segments) {
      if(start == null || segment.getInterval().getStart().isBefore(start)) {
        start = segment.getInterval().getStart();
      }

      if(end == null || segment.getInterval().getEnd().isAfter(end)) {
        end = segment.getInterval().getEnd();
      }
    }

    return new Interval(start, end);
  }

  private static DataSegment computeMergedSegment(
      final String dataSource,
      final String version,
      final List<DataSegment> segments
  )
  {
    final Interval mergedInterval = computeMergedInterval(segments);
    final Set<String> mergedDimensions = Sets.newTreeSet(String.CASE_INSENSITIVE_ORDER);
    final Set<String> mergedMetrics = Sets.newTreeSet(String.CASE_INSENSITIVE_ORDER);

    for (DataSegment segment : segments) {
      mergedDimensions.addAll(segment.getDimensions());
      mergedMetrics.addAll(segment.getMetrics());
    }

    return DataSegment.builder()
                      .dataSource(dataSource)
                      .interval(mergedInterval)
                      .version(version)
                      .shardSpec(new NoneShardSpec())
                      .dimensions(Lists.newArrayList(mergedDimensions))
                      .metrics(Lists.newArrayList(mergedMetrics))
                      .build();
  }
}<|MERGE_RESOLUTION|>--- conflicted
+++ resolved
@@ -38,7 +38,6 @@
 import com.metamx.common.logger.Logger;
 import com.metamx.druid.client.DataSegment;
 import com.metamx.druid.loading.SegmentPuller;
-import com.metamx.druid.merger.common.TaskCallback;
 import com.metamx.druid.merger.common.TaskStatus;
 import com.metamx.druid.merger.common.TaskToolbox;
 import com.metamx.druid.merger.common.actions.LockListAction;
@@ -122,11 +121,7 @@
   }
 
   @Override
-<<<<<<< HEAD
-  public TaskStatus run(TaskContext context, TaskToolbox toolbox, TaskCallback callback) throws Exception
-=======
   public TaskStatus run(TaskToolbox toolbox) throws Exception
->>>>>>> ad1de9ba
   {
     final TaskLock myLock = Iterables.getOnlyElement(toolbox.getTaskActionClient().submit(new LockListAction(this)));
     final ServiceEmitter emitter = toolbox.getEmitter();
@@ -185,13 +180,9 @@
       emitter.emit(builder.build("merger/uploadTime", System.currentTimeMillis() - uploadStart));
       emitter.emit(builder.build("merger/mergeSize", uploadedSegment.getSize()));
 
-<<<<<<< HEAD
-      return TaskStatus.success(getId(), ImmutableSet.of(uploadedSegment));
-=======
       toolbox.getTaskActionClient().submit(new SegmentInsertAction(this, ImmutableSet.of(uploadedSegment)));
 
       return TaskStatus.success(getId());
->>>>>>> ad1de9ba
     }
     catch (Exception e) {
       log.error(
